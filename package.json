--- conflicted
+++ resolved
@@ -20,21 +20,12 @@
     "test": "mocha --reporter dot --slow 200ms --bail"
   },
   "dependencies": {
-<<<<<<< HEAD
     "engine.io": "automattic/engine.io#ab2bd0",
-    "socket.io-parser": "2.2.3",
+    "socket.io-parser": "2.2.4",
     "socket.io-client": "automattic/socket.io-client#e89816",
     "socket.io-adapter": "automattic/socket.io-adapter#de5cba",
     "has-binary": "0.1.6",
     "debug": "2.1.3"
-=======
-    "engine.io": "1.5.1",
-    "socket.io-parser": "2.2.4",
-    "socket.io-client": "1.3.5",
-    "socket.io-adapter": "0.3.1",
-    "has-binary-data": "0.1.3",
-    "debug": "2.1.0"
->>>>>>> 342faf21
   },
   "devDependencies": {
     "mocha": "1.16.2",
